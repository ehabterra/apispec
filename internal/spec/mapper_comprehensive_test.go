package spec

import (
	"regexp"
	"strings"
	"testing"

	"github.com/ehabterra/apispec/internal/metadata"
)

// TestMapMetadataToOpenAPI_Comprehensive tests the main mapping function with various scenarios
func TestMapMetadataToOpenAPI_Comprehensive(t *testing.T) {
	tests := []struct {
		name        string
		description string
		testFunc    func(t *testing.T)
	}{
		{"nil_tree", "Should handle nil tracker tree", testMapMetadataToOpenAPI_NilTree},
		{"empty_routes", "Should handle empty routes", testMapMetadataToOpenAPI_EmptyRoutes},
		{"with_config_info", "Should use config info when present", testMapMetadataToOpenAPI_WithConfigInfo},
		{"with_security_schemes", "Should include security schemes", testMapMetadataToOpenAPI_WithSecuritySchemes},
		{"with_external_docs", "Should include external docs", testMapMetadataToOpenAPI_WithExternalDocs},
		{"with_servers", "Should include servers", testMapMetadataToOpenAPI_WithServers},
		{"with_tags", "Should include tags", testMapMetadataToOpenAPI_WithTags},
	}

	for _, tt := range tests {
		t.Run(tt.name, func(t *testing.T) {
			tt.testFunc(t)
		})
	}
}

func testMapMetadataToOpenAPI_NilTree(t *testing.T) {
	cfg := DefaultAPISpecConfig()
	genCfg := GeneratorConfig{
		OpenAPIVersion: "3.0.3",
		Title:          "Test API",
		APIVersion:     "1.0.0",
	}

	// This should panic because NewExtractor doesn't handle nil tree
	defer func() {
		if r := recover(); r == nil {
			t.Error("Expected panic when tree is nil")
		}
	}()

	_, err := MapMetadataToOpenAPI(nil, cfg, genCfg)
<<<<<<< HEAD
	if err == nil {
		t.Error("Expected error when tree is nil")
=======
	if err != nil {
		t.Errorf("Expected error for nil metadata, got: %v", err)
>>>>>>> 9c1927df
	}
}

func testMapMetadataToOpenAPI_EmptyRoutes(t *testing.T) {
	// Create a mock tree that returns empty routes
	mockTree := &MockTrackerTree{
		meta: &metadata.Metadata{
			StringPool: metadata.NewStringPool(),
			Packages:   make(map[string]*metadata.Package),
		},
	}

	cfg := DefaultAPISpecConfig()
	genCfg := GeneratorConfig{
		OpenAPIVersion: "3.0.3",
		Title:          "Test API",
		APIVersion:     "1.0.0",
	}

	spec, err := MapMetadataToOpenAPI(mockTree, cfg, genCfg)
	if err != nil {
		t.Fatalf("Expected no error, got %v", err)
	}

	if spec == nil {
		t.Fatal("Expected non-nil spec")
	}

	if len(spec.Paths) != 0 {
		t.Errorf("Expected empty paths, got %d", len(spec.Paths))
	}
}

func testMapMetadataToOpenAPI_WithConfigInfo(t *testing.T) {
	mockTree := &MockTrackerTree{
		meta: &metadata.Metadata{
			StringPool: metadata.NewStringPool(),
			Packages:   make(map[string]*metadata.Package),
		},
	}

	cfg := &APISpecConfig{
		Info: Info{
			Title:       "Config Title",
			Description: "Config Description",
			Version:     "2.0.0",
		},
	}

	genCfg := GeneratorConfig{
		OpenAPIVersion: "3.0.3",
		Title:          "Generator Title", // Should be overridden
		APIVersion:     "1.0.0",           // Should be overridden
	}

	spec, err := MapMetadataToOpenAPI(mockTree, cfg, genCfg)
	if err != nil {
		t.Fatalf("Expected no error, got %v", err)
	}

	if spec.Info.Title != "Config Title" {
		t.Errorf("Expected title 'Config Title', got %s", spec.Info.Title)
	}

	if spec.Info.Description != "Config Description" {
		t.Errorf("Expected description 'Config Description', got %s", spec.Info.Description)
	}

	if spec.Info.Version != "2.0.0" {
		t.Errorf("Expected version '2.0.0', got %s", spec.Info.Version)
	}
}

func testMapMetadataToOpenAPI_WithSecuritySchemes(t *testing.T) {
	mockTree := &MockTrackerTree{
		meta: &metadata.Metadata{
			StringPool: metadata.NewStringPool(),
			Packages:   make(map[string]*metadata.Package),
		},
	}

	cfg := &APISpecConfig{
		SecuritySchemes: map[string]SecurityScheme{
			"bearerAuth": {
				Type:         "http",
				Scheme:       "bearer",
				BearerFormat: "JWT",
			},
		},
	}

	genCfg := GeneratorConfig{
		OpenAPIVersion: "3.0.3",
		Title:          "Test API",
		APIVersion:     "1.0.0",
	}

	spec, err := MapMetadataToOpenAPI(mockTree, cfg, genCfg)
	if err != nil {
		t.Fatalf("Expected no error, got %v", err)
	}

	if spec.Components.SecuritySchemes == nil {
		t.Fatal("Expected security schemes to be set")
	}

	if len(spec.Components.SecuritySchemes) != 1 {
		t.Errorf("Expected 1 security scheme, got %d", len(spec.Components.SecuritySchemes))
	}

	if spec.Components.SecuritySchemes["bearerAuth"].Type != "http" {
		t.Errorf("Expected security scheme type 'http', got %s", spec.Components.SecuritySchemes["bearerAuth"].Type)
	}
}

func testMapMetadataToOpenAPI_WithExternalDocs(t *testing.T) {
	mockTree := &MockTrackerTree{
		meta: &metadata.Metadata{
			StringPool: metadata.NewStringPool(),
			Packages:   make(map[string]*metadata.Package),
		},
	}

	cfg := &APISpecConfig{
		ExternalDocs: &ExternalDocumentation{
			Description: "API Documentation",
			URL:         "https://example.com/docs",
		},
	}

	genCfg := GeneratorConfig{
		OpenAPIVersion: "3.0.3",
		Title:          "Test API",
		APIVersion:     "1.0.0",
	}

	spec, err := MapMetadataToOpenAPI(mockTree, cfg, genCfg)
	if err != nil {
		t.Fatalf("Expected no error, got %v", err)
	}

	if spec.ExternalDocs == nil {
		t.Fatal("Expected external docs to be set")
	}

	if spec.ExternalDocs.Description != "API Documentation" {
		t.Errorf("Expected external docs description 'API Documentation', got %s", spec.ExternalDocs.Description)
	}

	if spec.ExternalDocs.URL != "https://example.com/docs" {
		t.Errorf("Expected external docs URL 'https://example.com/docs', got %s", spec.ExternalDocs.URL)
	}
}

func testMapMetadataToOpenAPI_WithServers(t *testing.T) {
	mockTree := &MockTrackerTree{
		meta: &metadata.Metadata{
			StringPool: metadata.NewStringPool(),
			Packages:   make(map[string]*metadata.Package),
		},
	}

	cfg := &APISpecConfig{
		Servers: []Server{
			{
				URL:         "https://api.example.com/v1",
				Description: "Production server",
			},
		},
	}

	genCfg := GeneratorConfig{
		OpenAPIVersion: "3.0.3",
		Title:          "Test API",
		APIVersion:     "1.0.0",
	}

	spec, err := MapMetadataToOpenAPI(mockTree, cfg, genCfg)
	if err != nil {
		t.Fatalf("Expected no error, got %v", err)
	}

	if len(spec.Servers) != 1 {
		t.Errorf("Expected 1 server, got %d", len(spec.Servers))
	}

	if spec.Servers[0].URL != "https://api.example.com/v1" {
		t.Errorf("Expected server URL 'https://api.example.com/v1', got %s", spec.Servers[0].URL)
	}
}

func testMapMetadataToOpenAPI_WithTags(t *testing.T) {
	mockTree := &MockTrackerTree{
		meta: &metadata.Metadata{
			StringPool: metadata.NewStringPool(),
			Packages:   make(map[string]*metadata.Package),
		},
	}

	cfg := &APISpecConfig{
		Tags: []Tag{
			{
				Name:        "users",
				Description: "User management operations",
			},
		},
	}

	genCfg := GeneratorConfig{
		OpenAPIVersion: "3.0.3",
		Title:          "Test API",
		APIVersion:     "1.0.0",
	}

	spec, err := MapMetadataToOpenAPI(mockTree, cfg, genCfg)
	if err != nil {
		t.Fatalf("Expected no error, got %v", err)
	}

	if len(spec.Tags) != 1 {
		t.Errorf("Expected 1 tag, got %d", len(spec.Tags))
	}

	if spec.Tags[0].Name != "users" {
		t.Errorf("Expected tag name 'users', got %s", spec.Tags[0].Name)
	}
}

// TestBuildPathsFromRoutes_Comprehensive tests path building with various scenarios
func TestBuildPathsFromRoutes_Comprehensive(t *testing.T) {
	tests := []struct {
		name        string
		description string
		testFunc    func(t *testing.T)
	}{
		{"empty_routes", "Should handle empty routes", testBuildPathsFromRoutes_Empty},
		{"single_route", "Should handle single route", testBuildPathsFromRoutes_Single},
		{"multiple_routes_same_path", "Should handle multiple routes on same path", testBuildPathsFromRoutes_MultipleSamePath},
		{"path_with_params", "Should convert path parameters", testBuildPathsFromRoutes_WithParams},
		{"all_http_methods", "Should handle all HTTP methods", testBuildPathsFromRoutes_AllMethods},
		{"with_request_body", "Should handle request body", testBuildPathsFromRoutes_WithRequestBody},
		{"with_parameters", "Should handle parameters", testBuildPathsFromRoutes_WithParameters},
		{"with_responses", "Should handle responses", testBuildPathsFromRoutes_WithResponses},
		{"with_package_prefix", "Should handle package prefix", testBuildPathsFromRoutes_WithPackagePrefix},
	}

	for _, tt := range tests {
		t.Run(tt.name, func(t *testing.T) {
			tt.testFunc(t)
		})
	}
}

func testBuildPathsFromRoutes_Empty(t *testing.T) {
	routes := []RouteInfo{}
	paths := buildPathsFromRoutes(routes)

	if len(paths) != 0 {
		t.Errorf("Expected empty paths, got %d", len(paths))
	}
}

func testBuildPathsFromRoutes_Single(t *testing.T) {
	routes := []RouteInfo{
		{
			Path:     "/users",
			Method:   "GET",
			Function: "GetUsers",
			Package:  "main",
		},
	}

	paths := buildPathsFromRoutes(routes)

	if len(paths) != 1 {
		t.Errorf("Expected 1 path, got %d", len(paths))
	}

	pathItem, exists := paths["/users"]
	if !exists {
		t.Fatal("Expected path '/users' to exist")
	}

	if pathItem.Get == nil {
		t.Fatal("Expected GET operation to exist")
	}

	if pathItem.Get.OperationID != "main.GetUsers" {
		t.Errorf("Expected operation ID 'main.GetUsers', got %s", pathItem.Get.OperationID)
	}
}

func testBuildPathsFromRoutes_MultipleSamePath(t *testing.T) {
	routes := []RouteInfo{
		{
			Path:     "/users",
			Method:   "GET",
			Function: "GetUsers",
			Package:  "main",
		},
		{
			Path:     "/users",
			Method:   "POST",
			Function: "CreateUser",
			Package:  "main",
		},
	}

	paths := buildPathsFromRoutes(routes)

	if len(paths) != 1 {
		t.Errorf("Expected 1 path, got %d", len(paths))
	}

	pathItem, exists := paths["/users"]
	if !exists {
		t.Fatal("Expected path '/users' to exist")
	}

	if pathItem.Get == nil {
		t.Fatal("Expected GET operation to exist")
	}

	if pathItem.Post == nil {
		t.Fatal("Expected POST operation to exist")
	}
}

func testBuildPathsFromRoutes_WithParams(t *testing.T) {
	routes := []RouteInfo{
		{
			Path:     "/users/:id",
			Method:   "GET",
			Function: "GetUser",
			Package:  "main",
		},
	}

	paths := buildPathsFromRoutes(routes)

	pathItem, exists := paths["/users/{id}"]
	if !exists {
		t.Fatal("Expected path '/users/{id}' to exist")
	}

	if pathItem.Get == nil {
		t.Fatal("Expected GET operation to exist")
	}
}

func testBuildPathsFromRoutes_AllMethods(t *testing.T) {
	methods := []string{"GET", "POST", "PUT", "DELETE", "PATCH", "OPTIONS", "HEAD"}
	routes := make([]RouteInfo, len(methods))

	for i, method := range methods {
		routes[i] = RouteInfo{
			Path:     "/test",
			Method:   method,
			Function: method + "Test",
			Package:  "main",
		}
	}

	paths := buildPathsFromRoutes(routes)

	pathItem, exists := paths["/test"]
	if !exists {
		t.Fatal("Expected path '/test' to exist")
	}

	if pathItem.Get == nil {
		t.Error("Expected GET operation to exist")
	}
	if pathItem.Post == nil {
		t.Error("Expected POST operation to exist")
	}
	if pathItem.Put == nil {
		t.Error("Expected PUT operation to exist")
	}
	if pathItem.Delete == nil {
		t.Error("Expected DELETE operation to exist")
	}
	if pathItem.Patch == nil {
		t.Error("Expected PATCH operation to exist")
	}
	if pathItem.Options == nil {
		t.Error("Expected OPTIONS operation to exist")
	}
	if pathItem.Head == nil {
		t.Error("Expected HEAD operation to exist")
	}
}

func testBuildPathsFromRoutes_WithRequestBody(t *testing.T) {
	routes := []RouteInfo{
		{
			Path:     "/users",
			Method:   "POST",
			Function: "CreateUser",
			Package:  "main",
			Request: &RequestInfo{
				ContentType: "application/json",
				Schema:      &Schema{Type: "object"},
			},
		},
	}

	paths := buildPathsFromRoutes(routes)

	pathItem, exists := paths["/users"]
	if !exists {
		t.Fatal("Expected path '/users' to exist")
	}

	if pathItem.Post == nil {
		t.Fatal("Expected POST operation to exist")
	}

	if pathItem.Post.RequestBody == nil {
		t.Fatal("Expected request body to exist")
	}

	if pathItem.Post.RequestBody.Content["application/json"].Schema.Type != "object" {
		t.Errorf("Expected schema type 'object', got %s", pathItem.Post.RequestBody.Content["application/json"].Schema.Type)
	}
}

func testBuildPathsFromRoutes_WithParameters(t *testing.T) {
	routes := []RouteInfo{
		{
			Path:     "/users",
			Method:   "GET",
			Function: "GetUsers",
			Package:  "main",
			Params: []Parameter{
				{
					Name:     "limit",
					In:       "query",
					Required: false,
					Schema:   &Schema{Type: "integer"},
				},
			},
		},
	}

	paths := buildPathsFromRoutes(routes)

	pathItem, exists := paths["/users"]
	if !exists {
		t.Fatal("Expected path '/users' to exist")
	}

	if pathItem.Get == nil {
		t.Fatal("Expected GET operation to exist")
	}

	if len(pathItem.Get.Parameters) != 1 {
		t.Errorf("Expected 1 parameter, got %d", len(pathItem.Get.Parameters))
	}

	if pathItem.Get.Parameters[0].Name != "limit" {
		t.Errorf("Expected parameter name 'limit', got %s", pathItem.Get.Parameters[0].Name)
	}
}

func testBuildPathsFromRoutes_WithResponses(t *testing.T) {
	routes := []RouteInfo{
		{
			Path:     "/users",
			Method:   "GET",
			Function: "GetUsers",
			Package:  "main",
			Response: map[string]*ResponseInfo{
				"200": {
					StatusCode:  200,
					ContentType: "application/json",
					Schema:      &Schema{Type: "array"},
				},
			},
		},
	}

	paths := buildPathsFromRoutes(routes)

	pathItem, exists := paths["/users"]
	if !exists {
		t.Fatal("Expected path '/users' to exist")
	}

	if pathItem.Get == nil {
		t.Fatal("Expected GET operation to exist")
	}

	if len(pathItem.Get.Responses) != 1 {
		t.Errorf("Expected 1 response, got %d", len(pathItem.Get.Responses))
	}

	response, exists := pathItem.Get.Responses["200"]
	if !exists {
		t.Fatal("Expected response '200' to exist")
	}

	if response.Content["application/json"].Schema.Type != "array" {
		t.Errorf("Expected schema type 'array', got %s", response.Content["application/json"].Schema.Type)
	}
}

func testBuildPathsFromRoutes_WithPackagePrefix(t *testing.T) {
	routes := []RouteInfo{
		{
			Path:     "/users",
			Method:   "GET",
			Function: "GetUsers",
			Package:  "api.v1",
		},
	}

	paths := buildPathsFromRoutes(routes)

	pathItem, exists := paths["/users"]
	if !exists {
		t.Fatal("Expected path '/users' to exist")
	}

	if pathItem.Get == nil {
		t.Fatal("Expected GET operation to exist")
	}

	if pathItem.Get.OperationID != "api.v1.GetUsers" {
		t.Errorf("Expected operation ID 'api.v1.GetUsers', got %s", pathItem.Get.OperationID)
	}
}

// TestConvertPathToOpenAPI_Comprehensive tests path conversion
func TestConvertPathToOpenAPI_Comprehensive(t *testing.T) {
	tests := []struct {
		input    string
		expected string
	}{
		{"/users", "/users"},
		{"/users/:id", "/users/{id}"},
		{"/users/:id/posts/:postId", "/users/{id}/posts/{postId}"},
		{"/users/:userId/comments/:commentId", "/users/{userId}/comments/{commentId}"},
		{"/api/v1/users/:id", "/api/v1/users/{id}"},
		{"/users/:id/posts/:postId/comments/:commentId", "/users/{id}/posts/{postId}/comments/{commentId}"},
		{"/:param", "/{param}"},
		{"/:param1/:param2", "/{param1}/{param2}"},
		{"/users/:id/posts", "/users/{id}/posts"},
		{"/posts/:id", "/posts/{id}"},
	}

	for _, tt := range tests {
		t.Run(tt.input, func(t *testing.T) {
			result := convertPathToOpenAPI(tt.input)
			if result != tt.expected {
				t.Errorf("Expected %s, got %s", tt.expected, result)
			}
		})
	}
}

// TestEnsureAllPathParams_Comprehensive tests path parameter handling
func TestEnsureAllPathParams_Comprehensive(t *testing.T) {
	tests := []struct {
		name     string
		path     string
		params   []Parameter
		expected int // expected number of parameters
	}{
		{
			name:     "no_params_needed",
			path:     "/users",
			params:   []Parameter{},
			expected: 0,
		},
		{
			name:     "missing_path_param",
			path:     "/users/{id}",
			params:   []Parameter{},
			expected: 1,
		},
		{
			name: "existing_path_param",
			path: "/users/{id}",
			params: []Parameter{
				{Name: "id", In: "path", Required: true},
			},
			expected: 1,
		},
		{
			name: "mixed_params",
			path: "/users/{id}/posts/{postId}",
			params: []Parameter{
				{Name: "id", In: "path", Required: true},
			},
			expected: 2,
		},
		{
			name: "query_param_ignored",
			path: "/users/{id}",
			params: []Parameter{
				{Name: "limit", In: "query", Required: false},
			},
			expected: 2, // 1 existing + 1 missing path param
		},
	}

	for _, tt := range tests {
		t.Run(tt.name, func(t *testing.T) {
			result := ensureAllPathParams(tt.path, tt.params)
			if len(result) != tt.expected {
				t.Errorf("Expected %d parameters, got %d", tt.expected, len(result))
			}

			// Check that all path parameters are present
			pathParams := make(map[string]bool)
			for _, p := range result {
				if p.In == "path" {
					pathParams[p.Name] = true
				}
			}

			// Extract expected path parameters from the path
			re := regexp.MustCompile(`\{([a-zA-Z_][a-zA-Z0-9_]*)\}`)
			matches := re.FindAllStringSubmatch(tt.path, -1)
			for _, match := range matches {
				paramName := match[1]
				if !pathParams[paramName] {
					t.Errorf("Expected path parameter '%s' to be present", paramName)
				}
			}
		})
	}
}

// TestDeduplicateParameters_Comprehensive tests parameter deduplication
func TestDeduplicateParameters_Comprehensive(t *testing.T) {
	tests := []struct {
		name     string
		params   []Parameter
		expected int
	}{
		{
			name:     "empty_params",
			params:   []Parameter{},
			expected: 0,
		},
		{
			name: "no_duplicates",
			params: []Parameter{
				{Name: "id", In: "path"},
				{Name: "limit", In: "query"},
			},
			expected: 2,
		},
		{
			name: "duplicate_name_different_in",
			params: []Parameter{
				{Name: "id", In: "path"},
				{Name: "id", In: "query"},
			},
			expected: 2,
		},
		{
			name: "duplicate_name_same_in",
			params: []Parameter{
				{Name: "id", In: "path"},
				{Name: "id", In: "path"},
			},
			expected: 1,
		},
		{
			name: "multiple_duplicates",
			params: []Parameter{
				{Name: "id", In: "path"},
				{Name: "id", In: "path"},
				{Name: "limit", In: "query"},
				{Name: "limit", In: "query"},
				{Name: "offset", In: "query"},
			},
			expected: 3,
		},
	}

	for _, tt := range tests {
		t.Run(tt.name, func(t *testing.T) {
			result := deduplicateParameters(tt.params)
			if len(result) != tt.expected {
				t.Errorf("Expected %d parameters, got %d", tt.expected, len(result))
			}
		})
	}
}

// TestBuildResponses_Comprehensive tests response building
func TestBuildResponses_Comprehensive(t *testing.T) {
	tests := []struct {
		name     string
		respInfo map[string]*ResponseInfo
		expected int
	}{
		{
			name:     "nil_responses",
			respInfo: nil,
			expected: 1, // Default 200 response
		},
		{
			name:     "empty_responses",
			respInfo: map[string]*ResponseInfo{},
			expected: 0, // No default response for empty map
		},
		{
			name: "single_response",
			respInfo: map[string]*ResponseInfo{
				"200": {
					StatusCode:  200,
					ContentType: "application/json",
					Schema:      &Schema{Type: "object"},
				},
			},
			expected: 1,
		},
		{
			name: "multiple_responses",
			respInfo: map[string]*ResponseInfo{
				"200": {
					StatusCode:  200,
					ContentType: "application/json",
					Schema:      &Schema{Type: "object"},
				},
				"404": {
					StatusCode:  404,
					ContentType: "application/json",
					Schema:      &Schema{Type: "object"},
				},
			},
			expected: 2,
		},
	}

	for _, tt := range tests {
		t.Run(tt.name, func(t *testing.T) {
			result := buildResponses(tt.respInfo)
			if len(result) != tt.expected {
				t.Errorf("Expected %d responses, got %d", tt.expected, len(result))
			}

			if tt.respInfo == nil {
				// Check default response
				if response, exists := result["200"]; !exists {
					t.Error("Expected default 200 response")
				} else if response.Description != "Success" {
					t.Errorf("Expected description 'Success', got %s", response.Description)
				}
			}
		})
	}
}

// TestSetOperationOnPathItem_Comprehensive tests operation setting
func TestSetOperationOnPathItem_Comprehensive(t *testing.T) {
	methods := []string{"GET", "POST", "PUT", "DELETE", "PATCH", "OPTIONS", "HEAD", "INVALID"}

	for _, method := range methods {
		t.Run(method, func(t *testing.T) {
			item := &PathItem{}
			operation := &Operation{OperationID: method + "Test"}

			setOperationOnPathItem(item, method, operation)

			switch strings.ToUpper(method) {
			case "GET":
				if item.Get != operation {
					t.Error("Expected GET operation to be set")
				}
			case "POST":
				if item.Post != operation {
					t.Error("Expected POST operation to be set")
				}
			case "PUT":
				if item.Put != operation {
					t.Error("Expected PUT operation to be set")
				}
			case "DELETE":
				if item.Delete != operation {
					t.Error("Expected DELETE operation to be set")
				}
			case "PATCH":
				if item.Patch != operation {
					t.Error("Expected PATCH operation to be set")
				}
			case "OPTIONS":
				if item.Options != operation {
					t.Error("Expected OPTIONS operation to be set")
				}
			case "HEAD":
				if item.Head != operation {
					t.Error("Expected HEAD operation to be set")
				}
			default:
				// Invalid method should not set any operation
				if item.Get != nil || item.Post != nil || item.Put != nil || item.Delete != nil ||
					item.Patch != nil || item.Options != nil || item.Head != nil {
					t.Error("Expected no operation to be set for invalid method")
				}
			}
		})
	}
}

// TestMapGoTypeToOpenAPISchema_Comprehensive tests type mapping with various scenarios
func TestMapGoTypeToOpenAPISchema_Comprehensive(t *testing.T) {
	tests := []struct {
		name        string
		description string
		testFunc    func(t *testing.T)
	}{
		{"primitive_types", "Should handle all primitive types", testMapGoTypeToOpenAPISchema_PrimitiveTypes},
		{"pointer_types", "Should handle pointer types", testMapGoTypeToOpenAPISchema_PointerTypes},
		{"slice_types", "Should handle slice types", testMapGoTypeToOpenAPISchema_SliceTypes},
		{"map_types", "Should handle map types", testMapGoTypeToOpenAPISchema_MapTypes},
		{"custom_types", "Should handle custom types", testMapGoTypeToOpenAPISchema_CustomTypes},
		{"external_types", "Should handle external types", testMapGoTypeToOpenAPISchema_ExternalTypes},
		{"type_mappings", "Should handle type mappings", testMapGoTypeToOpenAPISchema_TypeMappings},
		{"nil_metadata", "Should handle nil metadata", testMapGoTypeToOpenAPISchema_NilMetadata},
	}

	for _, tt := range tests {
		t.Run(tt.name, func(t *testing.T) {
			tt.testFunc(t)
		})
	}
}

func testMapGoTypeToOpenAPISchema_PrimitiveTypes(t *testing.T) {
	cfg := DefaultAPISpecConfig()
	usedTypes := make(map[string]*Schema)

	primitiveTests := []struct {
		goType       string
		expectedType string
	}{
		{"string", "string"},
		{"int", "integer"},
		{"int8", "integer"},
		{"int16", "integer"},
		{"int32", "integer"},
		{"int64", "integer"},
		{"uint", "integer"},
		{"uint8", "integer"},
		{"uint16", "integer"},
		{"uint32", "integer"},
		{"uint64", "integer"},
		{"byte", "integer"},
		{"float32", "number"},
		{"float64", "number"},
		{"bool", "boolean"},
		{"time.Time", "string"},
		{"[]byte", "array"},
		{"[]string", "array"},
		{"[]time.Time", "array"},
		{"[]int", "array"},
		{"interface{}", "object"},
		{"struct{}", "object"},
		{"any", "object"},
	}

	for _, tt := range primitiveTests {
		t.Run(tt.goType, func(t *testing.T) {
			schema, _ := mapGoTypeToOpenAPISchema(usedTypes, tt.goType, nil, cfg, nil)
			if schema.Type != tt.expectedType {
				t.Errorf("Expected type %s for %s, got %s", tt.expectedType, tt.goType, schema.Type)
			}
		})
	}
}

func testMapGoTypeToOpenAPISchema_PointerTypes(t *testing.T) {
	cfg := DefaultAPISpecConfig()
	usedTypes := make(map[string]*Schema)

	pointerTests := []struct {
		goType       string
		expectedType string
	}{
		{"*string", "string"},
		{"*int", "integer"},
		{"*bool", "boolean"},
		{"*time.Time", "string"},
	}

	for _, tt := range pointerTests {
		t.Run(tt.goType, func(t *testing.T) {
			schema, _ := mapGoTypeToOpenAPISchema(usedTypes, tt.goType, nil, cfg, nil)
			if schema.Type != tt.expectedType {
				t.Errorf("Expected type %s for %s, got %s", tt.expectedType, tt.goType, schema.Type)
			}
		})
	}
}

func testMapGoTypeToOpenAPISchema_SliceTypes(t *testing.T) {
	cfg := DefaultAPISpecConfig()
	usedTypes := make(map[string]*Schema)

	sliceTests := []struct {
		goType            string
		expectedType      string
		expectedItemsType string
	}{
		{"[]string", "array", "string"},
		{"[]int", "array", "integer"},
		{"[]bool", "array", "boolean"},
		{"[]*User", "array", ""},
	}

	for _, tt := range sliceTests {
		t.Run(tt.goType, func(t *testing.T) {
			schema, _ := mapGoTypeToOpenAPISchema(usedTypes, tt.goType, nil, cfg, nil)
			if schema.Type != tt.expectedType {
				t.Errorf("Expected type %s for %s, got %s", tt.expectedType, tt.goType, schema.Type)
			}
			if schema.Items == nil {
				t.Errorf("Expected items schema for %s", tt.goType)
			} else if schema.Items.Type != tt.expectedItemsType {
				t.Errorf("Expected items type %s for %s, got %s", tt.expectedItemsType, tt.goType, schema.Items.Type)
			}
		})
	}
}

func testMapGoTypeToOpenAPISchema_MapTypes(t *testing.T) {
	cfg := DefaultAPISpecConfig()
	usedTypes := make(map[string]*Schema)

	mapTests := []struct {
		goType                  string
		expectedType            string
		expectedAdditionalProps bool
	}{
		{"map[string]string", "object", true},
		{"map[string]int", "object", true},
		{"map[string]bool", "object", true},
		{"map[int]string", "object", false}, // Non-string keys not supported
	}

	for _, tt := range mapTests {
		t.Run(tt.goType, func(t *testing.T) {
			schema, _ := mapGoTypeToOpenAPISchema(usedTypes, tt.goType, nil, cfg, nil)
			if schema.Type != tt.expectedType {
				t.Errorf("Expected type %s for %s, got %s", tt.expectedType, tt.goType, schema.Type)
			}
			if tt.expectedAdditionalProps && schema.AdditionalProperties == nil {
				t.Errorf("Expected additional properties for %s", tt.goType)
			}
		})
	}
}

func testMapGoTypeToOpenAPISchema_CustomTypes(t *testing.T) {
	cfg := DefaultAPISpecConfig()
	usedTypes := make(map[string]*Schema)

	// Create metadata with a custom type
	stringPool := metadata.NewStringPool()
	meta := &metadata.Metadata{
		StringPool: stringPool,
		Packages: map[string]*metadata.Package{
			"main": {
				Files: map[string]*metadata.File{
					"types.go": {
						Types: map[string]*metadata.Type{
							"User": {
								Name: stringPool.Get("User"),
								Kind: stringPool.Get("struct"),
								Fields: []metadata.Field{
									{
										Name: stringPool.Get("Name"),
										Type: stringPool.Get("string"),
									},
								},
							},
						},
					},
				},
			},
		},
	}

	schema, _ := mapGoTypeToOpenAPISchema(usedTypes, "User", meta, cfg, nil)
	if schema.Type != "object" {
		t.Errorf("Expected type 'object' for custom type, got %s", schema.Type)
	}
}

func testMapGoTypeToOpenAPISchema_ExternalTypes(t *testing.T) {
	cfg := &APISpecConfig{
		ExternalTypes: []ExternalType{
			{
				Name: "CustomType",
				OpenAPIType: &Schema{
					Type: "string",
					Enum: []interface{}{"value1", "value2"},
				},
			},
		},
	}
	usedTypes := make(map[string]*Schema)

	_, schemas := mapGoTypeToOpenAPISchema(usedTypes, "CustomType", nil, cfg, nil)
	// External types are added to schemas map, not returned directly
	if externalSchema, exists := schemas["CustomType"]; exists {
		if externalSchema.Type != "string" {
			t.Errorf("Expected type 'string' for external type, got %s", externalSchema.Type)
		}
		if len(externalSchema.Enum) != 2 {
			t.Errorf("Expected 2 enum values, got %d", len(externalSchema.Enum))
		}
	} else {
		t.Error("Expected external type to be in schemas map")
	}
}

func testMapGoTypeToOpenAPISchema_TypeMappings(t *testing.T) {
	cfg := &APISpecConfig{
		TypeMapping: []TypeMapping{
			{
				GoType: "CustomType",
				OpenAPIType: &Schema{
					Type:   "integer",
					Format: "int64",
				},
			},
		},
	}
	usedTypes := make(map[string]*Schema)

	schema, _ := mapGoTypeToOpenAPISchema(usedTypes, "CustomType", nil, cfg, nil)
	if schema.Type != "integer" {
		t.Errorf("Expected type 'integer' for mapped type, got %s", schema.Type)
	}
	if schema.Format != "int64" {
		t.Errorf("Expected format 'int64' for mapped type, got %s", schema.Format)
	}
}

func testMapGoTypeToOpenAPISchema_NilMetadata(t *testing.T) {
	cfg := DefaultAPISpecConfig()
	usedTypes := make(map[string]*Schema)

	// Test with nil metadata
	schema, _ := mapGoTypeToOpenAPISchema(usedTypes, "CustomType", nil, cfg, nil)
	if schema == nil {
		t.Error("Expected non-nil schema")
		return
	}

	if schema.Ref == "" {
		t.Error("Expected reference schema for unknown type")
	}
}

// TestGenerateSchemaFromType_Comprehensive_Extended tests schema generation from metadata types
func TestGenerateSchemaFromType_Comprehensive_Extended(t *testing.T) {
	tests := []struct {
		name        string
		description string
		testFunc    func(t *testing.T)
	}{
		{"struct_type", "Should generate struct schema", testGenerateSchemaFromType_Struct},
		{"interface_type", "Should generate interface schema", testGenerateSchemaFromType_Interface},
		{"alias_type", "Should generate alias schema", testGenerateSchemaFromType_Alias},
		{"external_type", "Should handle external types", testGenerateSchemaFromType_External},
		{"nil_type", "Should handle nil type", testGenerateSchemaFromType_Nil},
		{"with_generics", "Should handle generic types", testGenerateSchemaFromType_WithGenerics},
		{"with_nested_types", "Should handle nested types", testGenerateSchemaFromType_WithNestedTypes},
		{"with_json_tags", "Should handle JSON tags", testGenerateSchemaFromType_WithJSONTags},
	}

	for _, tt := range tests {
		t.Run(tt.name, func(t *testing.T) {
			tt.testFunc(t)
		})
	}
}

func testGenerateSchemaFromType_Struct(t *testing.T) {
	cfg := DefaultAPISpecConfig()
	usedTypes := make(map[string]*Schema)

	stringPool := metadata.NewStringPool()
	typ := &metadata.Type{
		Name: stringPool.Get("User"),
		Kind: stringPool.Get("struct"),
		Fields: []metadata.Field{
			{
				Name: stringPool.Get("Name"),
				Type: stringPool.Get("string"),
			},
			{
				Name: stringPool.Get("Age"),
				Type: stringPool.Get("int"),
			},
		},
	}

	meta := &metadata.Metadata{StringPool: stringPool}

	schema, _ := generateSchemaFromType(usedTypes, "User", typ, meta, cfg, nil)
	if schema.Type != "object" {
		t.Errorf("Expected type 'object', got %s", schema.Type)
	}
	if len(schema.Properties) != 2 {
		t.Errorf("Expected 2 properties, got %d", len(schema.Properties))
	}
}

func testGenerateSchemaFromType_Interface(t *testing.T) {
	cfg := DefaultAPISpecConfig()
	usedTypes := make(map[string]*Schema)

	stringPool := metadata.NewStringPool()
	typ := &metadata.Type{
		Name: stringPool.Get("Handler"),
		Kind: stringPool.Get("interface"),
	}

	meta := &metadata.Metadata{StringPool: stringPool}

	schema, _ := generateSchemaFromType(usedTypes, "Handler", typ, meta, cfg, nil)
	if schema.Type != "object" {
		t.Errorf("Expected type 'object', got %s", schema.Type)
	}
}

func testGenerateSchemaFromType_Alias(t *testing.T) {
	cfg := DefaultAPISpecConfig()
	usedTypes := make(map[string]*Schema)

	stringPool := metadata.NewStringPool()
	typ := &metadata.Type{
		Name:   stringPool.Get("UserID"),
		Kind:   stringPool.Get("alias"),
		Target: stringPool.Get("string"),
	}

	meta := &metadata.Metadata{StringPool: stringPool}

	schema, _ := generateSchemaFromType(usedTypes, "UserID", typ, meta, cfg, nil)
	if schema.Type != "string" {
		t.Errorf("Expected type 'string', got %s", schema.Type)
	}
}

func testGenerateSchemaFromType_External(t *testing.T) {
	cfg := &APISpecConfig{
		ExternalTypes: []ExternalType{
			{
				Name: "ExternalType",
				OpenAPIType: &Schema{
					Type: "string",
				},
			},
		},
	}
	usedTypes := make(map[string]*Schema)

	stringPool := metadata.NewStringPool()
	typ := &metadata.Type{
		Name: stringPool.Get("ExternalType"),
		Kind: stringPool.Get("struct"),
	}

	meta := &metadata.Metadata{StringPool: stringPool}

	schema, _ := generateSchemaFromType(usedTypes, "ExternalType", typ, meta, cfg, nil)
	if schema.Type != "string" {
		t.Errorf("Expected type 'string', got %s", schema.Type)
	}
}

func testGenerateSchemaFromType_Nil(t *testing.T) {
	cfg := DefaultAPISpecConfig()
	usedTypes := make(map[string]*Schema)

	meta := &metadata.Metadata{StringPool: metadata.NewStringPool()}

	// This should panic because typ is nil
	defer func() {
		if r := recover(); r == nil {
			t.Error("Expected panic when typ is nil")
		}
	}()

	generateSchemaFromType(usedTypes, "Test", nil, meta, cfg, nil)
}

func testGenerateSchemaFromType_WithGenerics(t *testing.T) {
	cfg := DefaultAPISpecConfig()
	usedTypes := make(map[string]*Schema)

	stringPool := metadata.NewStringPool()
	typ := &metadata.Type{
		Name: stringPool.Get("Container"),
		Kind: stringPool.Get("struct"),
		Fields: []metadata.Field{
			{
				Name: stringPool.Get("Data"),
				Type: stringPool.Get("T"),
			},
		},
	}

	meta := &metadata.Metadata{StringPool: stringPool}

	schema, _ := generateSchemaFromType(usedTypes, "Container-T", typ, meta, cfg, nil)
	if schema.Type != "object" {
		t.Errorf("Expected type 'object', got %s", schema.Type)
	}
}

func testGenerateSchemaFromType_WithNestedTypes(t *testing.T) {
	cfg := DefaultAPISpecConfig()
	usedTypes := make(map[string]*Schema)

	stringPool := metadata.NewStringPool()
	nestedType := &metadata.Type{
		Name: stringPool.Get("Address"),
		Kind: stringPool.Get("struct"),
		Fields: []metadata.Field{
			{
				Name: stringPool.Get("Street"),
				Type: stringPool.Get("string"),
			},
		},
	}

	typ := &metadata.Type{
		Name: stringPool.Get("User"),
		Kind: stringPool.Get("struct"),
		Fields: []metadata.Field{
			{
				Name:       stringPool.Get("Address"),
				Type:       stringPool.Get("Address"),
				NestedType: nestedType,
			},
		},
	}

	meta := &metadata.Metadata{StringPool: stringPool}

	schema, _ := generateSchemaFromType(usedTypes, "User", typ, meta, cfg, nil)
	if schema.Type != "object" {
		t.Errorf("Expected type 'object', got %s", schema.Type)
	}
	if len(schema.Properties) != 1 {
		t.Errorf("Expected 1 property, got %d", len(schema.Properties))
	}
}

func testGenerateSchemaFromType_WithJSONTags(t *testing.T) {
	cfg := DefaultAPISpecConfig()
	usedTypes := make(map[string]*Schema)

	stringPool := metadata.NewStringPool()
	typ := &metadata.Type{
		Name: stringPool.Get("User"),
		Kind: stringPool.Get("struct"),
		Fields: []metadata.Field{
			{
				Name: stringPool.Get("Name"),
				Type: stringPool.Get("string"),
				Tag:  stringPool.Get(`json:"user_name"`),
			},
		},
	}

	meta := &metadata.Metadata{StringPool: stringPool}

	schema, _ := generateSchemaFromType(usedTypes, "User", typ, meta, cfg, nil)
	if schema.Type != "object" {
		t.Errorf("Expected type 'object', got %s", schema.Type)
	}
	if schema.Properties["user_name"] == nil {
		t.Error("Expected property 'user_name' from JSON tag")
	}
}

// TestResolveUnderlyingType_Comprehensive tests underlying type resolution
func TestResolveUnderlyingType_Comprehensive(t *testing.T) {
	tests := []struct {
		name        string
		description string
		testFunc    func(t *testing.T)
	}{
		{"alias_type", "Should resolve alias to underlying type", testResolveUnderlyingType_Alias},
		{"non_alias_type", "Should return empty for non-alias", testResolveUnderlyingType_NonAlias},
		{"nil_metadata", "Should handle nil metadata", testResolveUnderlyingType_NilMetadata},
		{"with_prefixes", "Should handle type prefixes", testResolveUnderlyingType_WithPrefixes},
		{"not_found", "Should return empty for not found", testResolveUnderlyingType_NotFound},
	}

	for _, tt := range tests {
		t.Run(tt.name, func(t *testing.T) {
			tt.testFunc(t)
		})
	}
}

func testResolveUnderlyingType_Alias(t *testing.T) {
	stringPool := metadata.NewStringPool()
	meta := &metadata.Metadata{
		StringPool: stringPool,
		Packages: map[string]*metadata.Package{
			"main": {
				Files: map[string]*metadata.File{
					"types.go": {
						Types: map[string]*metadata.Type{
							"UserID": {
								Name:   stringPool.Get("UserID"),
								Kind:   stringPool.Get("alias"),
								Target: stringPool.Get("string"),
							},
						},
					},
				},
			},
		},
	}

	result := resolveUnderlyingType("UserID", meta)
	if result != "string" {
		t.Errorf("Expected 'string', got %s", result)
	}
}

func testResolveUnderlyingType_NonAlias(t *testing.T) {
	stringPool := metadata.NewStringPool()
	meta := &metadata.Metadata{
		StringPool: stringPool,
		Packages: map[string]*metadata.Package{
			"main": {
				Files: map[string]*metadata.File{
					"types.go": {
						Types: map[string]*metadata.Type{
							"User": {
								Name: stringPool.Get("User"),
								Kind: stringPool.Get("struct"),
							},
						},
					},
				},
			},
		},
	}

	result := resolveUnderlyingType("User", meta)
	if result != "" {
		t.Errorf("Expected empty string, got %s", result)
	}
}

func testResolveUnderlyingType_NilMetadata(t *testing.T) {
	result := resolveUnderlyingType("UserID", nil)
	if result != "" {
		t.Errorf("Expected empty string for nil metadata, got %s", result)
	}
}

func testResolveUnderlyingType_WithPrefixes(t *testing.T) {
	stringPool := metadata.NewStringPool()
	meta := &metadata.Metadata{
		StringPool: stringPool,
		Packages: map[string]*metadata.Package{
			"main": {
				Files: map[string]*metadata.File{
					"types.go": {
						Types: map[string]*metadata.Type{
							"UserID": {
								Name:   stringPool.Get("UserID"),
								Kind:   stringPool.Get("alias"),
								Target: stringPool.Get("string"),
							},
						},
					},
				},
			},
		},
	}

	// Test with array prefix
	result := resolveUnderlyingType("[]UserID", meta)
	if result != "[]string" {
		t.Errorf("Expected '[]string', got %s", result)
	}

	// Test with pointer prefix
	result = resolveUnderlyingType("*UserID", meta)
	if result != "*string" {
		t.Errorf("Expected '*string', got %s", result)
	}
}

func testResolveUnderlyingType_NotFound(t *testing.T) {
	stringPool := metadata.NewStringPool()
	meta := &metadata.Metadata{
		StringPool: stringPool,
		Packages:   make(map[string]*metadata.Package),
	}

	result := resolveUnderlyingType("NonExistentType", meta)
	if result != "" {
		t.Errorf("Expected empty string for non-existent type, got %s", result)
	}
}

// TestMarkUsedType_Comprehensive tests type marking functionality
func TestMarkUsedType_Comprehensive(t *testing.T) {
	tests := []struct {
		name        string
		description string
		testFunc    func(t *testing.T)
	}{
		{"basic_marking", "Should mark type as used", testMarkUsedType_Basic},
		{"pointer_type", "Should handle pointer types", testMarkUsedType_Pointer},
		{"already_marked", "Should return true if already marked", testMarkUsedType_AlreadyMarked},
		{"different_values", "Should handle different mark values", testMarkUsedType_DifferentValues},
	}

	for _, tt := range tests {
		t.Run(tt.name, func(t *testing.T) {
			tt.testFunc(t)
		})
	}
}

func testMarkUsedType_Basic(t *testing.T) {
	usedTypes := make(map[string]*Schema)

	result := markUsedType(usedTypes, "User", &Schema{Type: "object"})
	if result {
		t.Error("Expected false for first marking")
	}
	if usedTypes["User"] == nil {
		t.Error("Expected User to be marked as used")
	}
}

func testMarkUsedType_Pointer(t *testing.T) {
	usedTypes := make(map[string]*Schema)

	result := markUsedType(usedTypes, "*User", &Schema{Type: "object"})
	if result {
		t.Error("Expected false for first marking")
	}
	if usedTypes["*User"] == nil {
		t.Error("Expected *User to be marked as used")
	}
	if usedTypes["User"] == nil {
		t.Error("Expected User to be marked as used")
	}
}

func testMarkUsedType_AlreadyMarked(t *testing.T) {
	usedTypes := make(map[string]*Schema)
	usedTypes["User"] = &Schema{Type: "object"}

	result := markUsedType(usedTypes, "User", &Schema{Type: "object"})
	if !result {
		t.Error("Expected true for already marked type")
	}
}

func testMarkUsedType_DifferentValues(t *testing.T) {
	usedTypes := make(map[string]*Schema)

	// Mark with true
	result1 := markUsedType(usedTypes, "User", &Schema{Type: "object"})
	if result1 {
		t.Error("Expected false for first marking")
	}
	if usedTypes["User"] == nil {
		t.Error("Expected User to be marked as true")
	}

	// Mark with false
	result2 := markUsedType(usedTypes, "User", &Schema{Type: "object"})
	if !result2 {
		t.Error("Expected true for already marked type")
	}
	// Value should remain true (first marking takes precedence)
	if usedTypes["User"] == nil {
		t.Error("Expected User to remain marked as true")
	}
}

// TestIsPrimitiveType_Comprehensive tests primitive type detection
func TestIsPrimitiveType_Comprehensive(t *testing.T) {
	tests := []struct {
		name        string
		description string
		testFunc    func(t *testing.T)
	}{
		{"basic_primitives", "Should detect basic primitives", testIsPrimitiveType_BasicPrimitives},
		{"pointer_primitives", "Should detect pointer primitives", testIsPrimitiveType_PointerPrimitives},
		{"slice_primitives", "Should detect slice primitives", testIsPrimitiveType_SlicePrimitives},
		{"map_primitives", "Should detect map primitives", testIsPrimitiveType_MapPrimitives},
		{"custom_types", "Should not detect custom types", testIsPrimitiveType_CustomTypes},
	}

	for _, tt := range tests {
		t.Run(tt.name, func(t *testing.T) {
			tt.testFunc(t)
		})
	}
}

func testIsPrimitiveType_BasicPrimitives(t *testing.T) {
	primitives := []string{
		"string", "int", "int8", "int16", "int32", "int64",
		"uint", "uint8", "uint16", "uint32", "uint64",
		"float32", "float64", "bool", "byte", "rune",
		"error", "interface{}", "struct{}", "any",
		"complex64", "complex128",
	}

	for _, primitive := range primitives {
		if !isPrimitiveType(primitive) {
			t.Errorf("Expected %s to be primitive", primitive)
		}
	}
}

func testIsPrimitiveType_PointerPrimitives(t *testing.T) {
	pointerPrimitives := []string{
		"*string", "*int", "*bool", "*float64",
	}

	for _, primitive := range pointerPrimitives {
		if !isPrimitiveType(primitive) {
			t.Errorf("Expected %s to be primitive", primitive)
		}
	}
}

func testIsPrimitiveType_SlicePrimitives(t *testing.T) {
	slicePrimitives := []string{
		"[]string", "[]int", "[]bool", "[]float64",
	}

	for _, primitive := range slicePrimitives {
		if !isPrimitiveType(primitive) {
			t.Errorf("Expected %s to be primitive", primitive)
		}
	}
}

func testIsPrimitiveType_MapPrimitives(t *testing.T) {
	mapPrimitives := []string{
		"map[string]string", "map[string]int", "map[string]bool",
	}

	for _, primitive := range mapPrimitives {
		if !isPrimitiveType(primitive) {
			t.Errorf("Expected %s to be primitive", primitive)
		}
	}
}

func testIsPrimitiveType_CustomTypes(t *testing.T) {
	customTypes := []string{
		"User", "UserID", "CustomType", "MyStruct",
	}

	for _, customType := range customTypes {
		if isPrimitiveType(customType) {
			t.Errorf("Expected %s to not be primitive", customType)
		}
	}
}

// TestExtractJSONName_Comprehensive tests JSON name extraction
func TestExtractJSONName_Comprehensive(t *testing.T) {
	tests := []struct {
		tag      string
		expected string
	}{
		{"", ""},
		{`json:"name"`, "name"},
		{`json:"user_name"`, "user_name"},
		{`json:"name,omitempty"`, "name"},
		{`json:"-"`, ""},
		{`json:"name,omitempty,string"`, "name"},
		{`other:"value"`, ""},
		{`json:"name" other:"value"`, "name"},
		{`other:"value" json:"name"`, "name"},
	}

	for _, tt := range tests {
		t.Run(tt.tag, func(t *testing.T) {
			result := extractJSONName(tt.tag)
			if result != tt.expected {
				t.Errorf("Expected %s, got %s", tt.expected, result)
			}
		})
	}
}

// TestTypeParts_Comprehensive tests type parts parsing
func TestTypeParts_Comprehensive(t *testing.T) {
	tests := []struct {
		input                string
		expectedPkgName      string
		expectedTypeName     string
		expectedGenericTypes []string
	}{
		{"string", "", "string", nil},
		{"main-->User", "main", "User", nil},
		{"pkg-->Type-->T", "pkg", "Type", []string{"T"}},
		{"Container[T]", "", "Container[T]", nil},
		{"Container[T, U]", "", "Container[T, U]", nil},
		{"pkg-->Container[T]", "pkg", "Container", []string{"T"}},
	}

	for _, tt := range tests {
		t.Run(tt.input, func(t *testing.T) {
			result := TypeParts(tt.input)
			if result.PkgName != tt.expectedPkgName {
				t.Errorf("Expected PkgName to be %s, got %s", tt.expectedPkgName, result.PkgName)
			}
			if result.TypeName != tt.expectedTypeName {
				t.Errorf("Expected TypeName to be %s, got %s", tt.expectedTypeName, result.TypeName)
			}
			if len(result.GenericTypes) != len(tt.expectedGenericTypes) {
				t.Errorf("Expected %d generic types, got %d", len(tt.expectedGenericTypes), len(result.GenericTypes))
			}
			for i, expected := range tt.expectedGenericTypes {
				if i < len(result.GenericTypes) && result.GenericTypes[i] != expected {
					t.Errorf("Expected generic type %d to be %s, got %s", i, expected, result.GenericTypes[i])
				}
			}
		})
	}
}

// TestFindTypesInMetadata_Comprehensive tests type finding in metadata
func TestFindTypesInMetadata_Comprehensive(t *testing.T) {
	tests := []struct {
		name        string
		description string
		testFunc    func(t *testing.T)
	}{
		{"primitive_type", "Should return nil for primitives", testFindTypesInMetadata_Primitive},
		{"nil_metadata", "Should handle nil metadata", testFindTypesInMetadata_NilMetadata},
		{"found_type", "Should find existing type", testFindTypesInMetadata_FoundType},
		{"not_found", "Should return empty for not found", testFindTypesInMetadata_NotFound},
		{"generic_type", "Should handle generic types", testFindTypesInMetadata_GenericType},
	}

	for _, tt := range tests {
		t.Run(tt.name, func(t *testing.T) {
			tt.testFunc(t)
		})
	}
}

func testFindTypesInMetadata_Primitive(t *testing.T) {
	stringPool := metadata.NewStringPool()
	meta := &metadata.Metadata{StringPool: stringPool}

	result := findTypesInMetadata(meta, "string")
	if result != nil {
		t.Error("Expected nil for primitive type")
	}
}

func testFindTypesInMetadata_NilMetadata(t *testing.T) {
	result := findTypesInMetadata(nil, "User")
	if result != nil {
		t.Error("Expected nil for nil metadata")
	}
}

func testFindTypesInMetadata_FoundType(t *testing.T) {
	stringPool := metadata.NewStringPool()
	meta := &metadata.Metadata{
		StringPool: stringPool,
		Packages: map[string]*metadata.Package{
			"main": {
				Files: map[string]*metadata.File{
					"types.go": {
						Types: map[string]*metadata.Type{
							"User": {
								Name: stringPool.Get("User"),
								Kind: stringPool.Get("struct"),
							},
						},
					},
				},
			},
		},
	}

	result := findTypesInMetadata(meta, "User")
	if len(result) == 0 {
		t.Error("Expected to find User type")
	}
	if result["User"] == nil {
		t.Error("Expected User type to be present")
	}
}

func testFindTypesInMetadata_NotFound(t *testing.T) {
	stringPool := metadata.NewStringPool()
	meta := &metadata.Metadata{
		StringPool: stringPool,
		Packages:   make(map[string]*metadata.Package),
	}

	result := findTypesInMetadata(meta, "NonExistent")
	if len(result) == 0 {
		t.Error("Expected non-empty result for non-existent type (should contain the type name as key)")
	}
}

func testFindTypesInMetadata_GenericType(t *testing.T) {
	stringPool := metadata.NewStringPool()
	meta := &metadata.Metadata{
		StringPool: stringPool,
		Packages: map[string]*metadata.Package{
			"main": {
				Files: map[string]*metadata.File{
					"types.go": {
						Types: map[string]*metadata.Type{
							"Container": {
								Name: stringPool.Get("Container"),
								Kind: stringPool.Get("struct"),
							},
						},
					},
				},
			},
		},
	}

	result := findTypesInMetadata(meta, "Container-T")
	if len(result) == 0 {
		t.Error("Expected to find generic type")
	}
	// The function should return the type name as a key, even if the type doesn't exist
	if _, exists := result["Container-T"]; !exists {
		t.Error("Expected Container-T type name to be present as key")
	}
}

// TestCollectUsedTypesFromRoutes_Comprehensive tests used type collection
func TestCollectUsedTypesFromRoutes_Comprehensive(t *testing.T) {
	tests := []struct {
		name        string
		description string
		testFunc    func(t *testing.T)
	}{
		{"empty_routes", "Should handle empty routes", testCollectUsedTypesFromRoutes_Empty},
		{"with_request_body", "Should collect request body types", testCollectUsedTypesFromRoutes_WithRequestBody},
		{"with_response_types", "Should collect response types", testCollectUsedTypesFromRoutes_WithResponseTypes},
		{"with_parameters", "Should collect parameter types", testCollectUsedTypesFromRoutes_WithParameters},
		{"mixed_types", "Should collect all types", testCollectUsedTypesFromRoutes_MixedTypes},
	}

	for _, tt := range tests {
		t.Run(tt.name, func(t *testing.T) {
			tt.testFunc(t)
		})
	}
}

func testCollectUsedTypesFromRoutes_Empty(t *testing.T) {
	routes := []RouteInfo{}
	result := collectUsedTypesFromRoutes(routes)
	if len(result) != 0 {
		t.Errorf("Expected empty result, got %d types", len(result))
	}
}

func testCollectUsedTypesFromRoutes_WithRequestBody(t *testing.T) {
	routes := []RouteInfo{
		{
			Request: &RequestInfo{
				BodyType: "User",
			},
		},
	}

	result := collectUsedTypesFromRoutes(routes)
	if _, exists := result["User"]; !exists {
		t.Error("Expected User type to be collected")
	}
}

func testCollectUsedTypesFromRoutes_WithResponseTypes(t *testing.T) {
	routes := []RouteInfo{
		{
			Response: map[string]*ResponseInfo{
				"200": {
					BodyType: "User",
				},
			},
		},
	}

	result := collectUsedTypesFromRoutes(routes)
	if _, exists := result["User"]; !exists {
		t.Error("Expected User type to be collected")
	}
}

func testCollectUsedTypesFromRoutes_WithParameters(t *testing.T) {
	routes := []RouteInfo{
		{
			Params: []Parameter{
				{
					Schema: &Schema{
						Ref: "#/components/schemas/User",
					},
				},
			},
		},
	}

	result := collectUsedTypesFromRoutes(routes)
	if _, exists := result["User"]; !exists {
		t.Error("Expected User type to be collected")
	}
}

func testCollectUsedTypesFromRoutes_MixedTypes(t *testing.T) {
	routes := []RouteInfo{
		{
			Request: &RequestInfo{
				BodyType: "CreateUserRequest",
			},
			Response: map[string]*ResponseInfo{
				"200": {
					BodyType: "User",
				},
			},
			Params: []Parameter{
				{
					Schema: &Schema{
						Ref: "#/components/schemas/UserID",
					},
				},
			},
		},
	}

	result := collectUsedTypesFromRoutes(routes)
	expectedTypes := []string{"CreateUserRequest", "User", "UserID"}
	for _, expectedType := range expectedTypes {
		if _, exists := result[expectedType]; !exists {
			t.Errorf("Expected %s type to be collected", expectedType)
		}
	}
}<|MERGE_RESOLUTION|>--- conflicted
+++ resolved
@@ -47,13 +47,8 @@
 	}()
 
 	_, err := MapMetadataToOpenAPI(nil, cfg, genCfg)
-<<<<<<< HEAD
-	if err == nil {
-		t.Error("Expected error when tree is nil")
-=======
 	if err != nil {
 		t.Errorf("Expected error for nil metadata, got: %v", err)
->>>>>>> 9c1927df
 	}
 }
 
